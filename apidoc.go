// SPDX-License-Identifier: MIT

// Package apidoc RESTful API 文档生成工具
//
// 可以从代码文件的注释中提取文档内容，生成 API 文档，
// 支持大部分的主流的编程语言。
package apidoc

import (
	"io/ioutil"
	"log"
	"net/http"
	"regexp"

	"golang.org/x/text/language"

	"github.com/caixw/apidoc/v5/input"
	"github.com/caixw/apidoc/v5/internal/docs"
	"github.com/caixw/apidoc/v5/internal/locale"
	"github.com/caixw/apidoc/v5/internal/vars"
	"github.com/caixw/apidoc/v5/message"
	"github.com/caixw/apidoc/v5/output"
)

// Init 初始化包
//
// 如果传递了 language.Und，则采用系统当前的本地化信息。
// 如果获取系统的本地化信息依然失败，则会失放 zh-Hans 作为默认值。
func Init(tag language.Tag) error {
	return locale.Init(tag)
}

// Version 当前程序的版本号
//
// 为一个正常的 semver(https://semver.org/lang/zh-CN/) 格式字符串。
func Version() string {
	return vars.Version()
}

// Do 解析文档并输出文档内容
//
// 如果需要控制详细的操作步骤，可以自行调用 input 和 output 的相关函数实现。
//
// 如果是文档语法错误，则相关的错误信息会反馈给 h，由 h 处理错误信息；
// 如果是配置项（o 和 i）有问题，则以 *message.SyntaxError 类型返回错误信息。
func Do(h *message.Handler, o *output.Options, i ...*input.Options) error {
	doc, err := input.Parse(h, i...)
	if err != nil {
		return err
	}

	return output.Render(doc, o)
}

<<<<<<< HEAD
const docContentType = "application/xml"

// Handler 返回显示文档内容的中间件
=======
// Site 将 dir 作为静态文件服务内容
//
// 默认页为 index.xml，同时会过滤 CNAME，
// 如果将 dir 指同 docs 目录，相当于本地版本的 https://apidoc.tools
//
// 用户可以通过诸如：
//  http.Handle("/apidoc", apidoc.Site("./docs"))
// 的代码搭建一个简易的 https://apidoc.tools 网站。
func Site(dir string) http.Handler {
	return docs.Handler(dir)
}

// Handle 返回显示文档内容的中间件
>>>>>>> b364b943
//
// p 指定了 apidoc.xml 实际的文件路径；
// contentType 表示 p 的 mimetype 类型，如果为空，则会采用 "application/xml";
// stylesheet 如果该值不为空，则表示需要使用此值替换 XML 文件中的 xml-stylesheet 的文件地址。
// l 表示出错时，错误内容的发送通道，如果为 nil，表示不输出错误信息；
func Handler(p, contentType, stylesheet string, l *log.Logger) http.Handler {
	if contentType == "" {
		contentType = docContentType
	}

	return http.HandlerFunc(func(w http.ResponseWriter, r *http.Request) {
		printErr := func(err error) {
			if l != nil {
				l.Println(err)
			}
		}

		data, err := readDoc(p, stylesheet)
		if err != nil {
			printErr(err)
			errStatus(w, http.StatusInternalServerError)
			return
		}

		w.Header().Set("Content-Type", contentType)
		if _, err = w.Write(data); err != nil {
			printErr(err) // 此时 writeHeader 已经发出，再输出状态码无意义
		}
	})
}

// 用于查找 <?xml 指令
var procInst = regexp.MustCompile(`<\?xml .+ ?>`)

// 读取 p 的内容并添加 xml-stylesheet
//
// p 表示文件地址；
// stylesheet 表示 xml-stylesheet 的 URL，如果为空，则不修改该值；
//
// 在 <?xml ...?> 之后添加或是在该指令不存在的时候，添加到文件头部。
func readDoc(p, stylesheet string) ([]byte, error) {
	data, err := ioutil.ReadFile(p)
	if err != nil {
		return nil, err
	}

	if stylesheet == "" {
		return data, nil
	}

	pi := `<?xml-stylesheet type="text/xsl" href="` + stylesheet + `"?>`

	if rslt := procInst.Find(data); len(rslt) > 0 {
		return procInst.ReplaceAll(data, append(rslt, []byte(pi)...)), nil
	}

	ret := make([]byte, 0, len(data)+len(pi))
	return append(append(ret, pi...), data...), nil
}

func errStatus(w http.ResponseWriter, status int) {
	http.Error(w, http.StatusText(status), status)
}<|MERGE_RESOLUTION|>--- conflicted
+++ resolved
@@ -52,11 +52,6 @@
 	return output.Render(doc, o)
 }
 
-<<<<<<< HEAD
-const docContentType = "application/xml"
-
-// Handler 返回显示文档内容的中间件
-=======
 // Site 将 dir 作为静态文件服务内容
 //
 // 默认页为 index.xml，同时会过滤 CNAME，
@@ -69,8 +64,9 @@
 	return docs.Handler(dir)
 }
 
-// Handle 返回显示文档内容的中间件
->>>>>>> b364b943
+const docContentType = "application/xml"
+
+// Handler 返回显示文档内容的中间件
 //
 // p 指定了 apidoc.xml 实际的文件路径；
 // contentType 表示 p 的 mimetype 类型，如果为空，则会采用 "application/xml";
