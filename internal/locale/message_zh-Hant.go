--- conflicted
+++ resolved
@@ -45,13 +45,10 @@
 	LangID:              "ID",
 	LangName:            "名稱",
 	LangExts:            "擴展名",
-<<<<<<< HEAD
 	LoadAPI:             "加載 API：%s %s",
 	RequestAPI:          "訪問 API：%s %s",
 	DeprecatedWarn:      "%s %s 將於 %s 被廢棄",
-=======
 	GeneratorBy:         "當前文檔由 %s 生成",
->>>>>>> 69cf80e5
 
 	// 錯誤信息，可能在地方用到
 	ErrRequired:              "不能為空",
