// SPDX-License-Identifier: MIT

package token

import (
	"errors"
	"fmt"
	"io"
	"reflect"

	"github.com/issue9/is"
	"golang.org/x/text/message"

	"github.com/caixw/apidoc/v7/core"
	"github.com/caixw/apidoc/v7/internal/locale"
	"github.com/caixw/apidoc/v7/internal/node"
)

type (
	// Decoder 实现从 p 中解码内容到当前对象的值
	Decoder interface {
		// 从 p 中读取内容并实例化到当前对象中
		//
		// 必须要同时从 p 中读取相应的 EndElement 才能返回。
		// end 表示 EndElement.End 的值。
		//
		// NOTE: 如果是自闭合标签，则不会调用该接口。
		//
		// 接口应该只返回 *core.SyntaxError 作为错误对象。
		DecodeXML(p *Parser, start *StartElement) (end *EndElement, err error)
	}

	// AttrDecoder 实现从 attr 中解码内容到当前对象的值
	AttrDecoder interface {
		// 解析属性值
		//
		// 接口应该只返回 *core.SyntaxError 作为错误对象。
		DecodeXMLAttr(p *Parser, attr *Attribute) error
	}

	// Sanitizer 用于验证和修改对象中的数据
	Sanitizer interface {
		// 验证数据是否正确
		//
		// 可以通过 p.NewError 和 p.WithError 返回 *core.SyntaxError 类型的错误
		Sanitize(p *Parser) error
	}

	attributeSetter interface {
		setAttribute(string, *Attribute)
	}

	tagSetter interface {
		setTag(string, *StartElement, *EndElement)
	}

	decoder struct {
		p      *Parser
		prefix string // 命名空间所表示的前缀
	}
)

var (
	attrDecoderType = reflect.TypeOf((*AttrDecoder)(nil)).Elem()
	decoderType     = reflect.TypeOf((*Decoder)(nil)).Elem()
	sanitizerType   = reflect.TypeOf((*Sanitizer)(nil)).Elem()
)

func (b *BaseAttribute) setAttribute(usage string, attr *Attribute) {
	b.UsageKey = usage
	b.Range = attr.Range
	b.AttributeName = attr.Name
}

func (b *BaseTag) setTag(usage string, start *StartElement, end *EndElement) {
	b.UsageKey = usage
	b.StartTag = start.Name

	if end == nil {
		b.Range = start.Range
	} else {
		b.Range.Start = start.Start
		b.Range.End = end.End
		b.EndTag = end.Name
	}
}

func (d *decoder) message(t core.MessageType, start, end core.Position, field string, key message.Reference, v ...interface{}) bool {
	d.p.h.Message(t, d.p.NewError(start, end, field, key, v...))
	return false
}

func (d *decoder) error(err error) bool {
	d.p.h.Error(err)
	return false
}

// Decode 将 p 中的 XML 内容解码至 v 对象中
//
// namespace 如果不为空表示当前的 xml 所在的命名空间，只有该命名空间的元素才会被正确识别。
func Decode(p *Parser, v interface{}, namespace string) {
	d := &decoder{
		p: p,
	}

	var hasRoot bool
	for {
		t, r, err := p.Token()
		if errors.Is(err, io.EOF) {
			return
		} else if err != nil {
			d.error(err)
			return
		}

		switch elem := t.(type) {
		case *StartElement:
			if hasRoot { // 多个根元素
				d.message(core.Erro, elem.Start, elem.End, "", locale.ErrInvalidXML)
				return
			}
			hasRoot = true

			d.prefix = findPrefix(elem, namespace)
			if !d.decodeElement(elem, node.ParseValue(reflect.ValueOf(v))) {
				return
			}
		case *Comment, *String, *Instruction: // 忽略注释和普通的文本内容
		default:
			d.message(core.Erro, r.Start, r.End, "", locale.ErrInvalidXML)
			return
		}
	}
}

func findPrefix(start *StartElement, namespace string) string {
	for _, attr := range start.Attributes {
		if attr.Name.Prefix.Value == "xmlns" && attr.Value.Value == namespace {
			return attr.Name.Local.Value
		}
	}
	return ""
}

func (d *decoder) decode(n *node.Node, start *StartElement) *EndElement {
	d.decodeAttributes(n, start)

	if start.Close {
		d.checkOmitempty(n, start.Start, start.End)
		return nil
	}

	if end, ok := d.decodeElements(n); ok {
		d.checkOmitempty(n, start.Start, end.End)
		return end
	}
	return nil
}

// 判断 omitempty 属性
func (d *decoder) checkOmitempty(n *node.Node, start, end core.Position) {
	for _, attr := range n.Attributes {
		if canNotEmpty(attr) {
			d.message(core.Erro, start, end, attr.Name, locale.ErrRequired)
		}
	}
	for _, elem := range n.Elements {
		if canNotEmpty(elem) {
			d.message(core.Erro, start, end, elem.Name, locale.ErrRequired)
		}
	}
	if n.CData != nil && canNotEmpty(n.CData) {
		d.message(core.Erro, start, end, "cdata", locale.ErrRequired)
	}
	if n.Content != nil && canNotEmpty(n.Content) {
		d.message(core.Erro, start, end, "content", locale.ErrRequired)
	}
}

// 当前表示的值必须是一个非空值
func canNotEmpty(v *node.Value) bool {
	return v.Name != "" && // cdata 和 content 在未初始化时 name 字段为空值
		!v.Omitempty &&
		(!v.CanInterface() || is.Empty(v.Interface(), true))
}

// 将 start 的属性内容解码到 obj.Attributes 之中
func (d *decoder) decodeAttributes(n *node.Node, start *StartElement) {
	if start == nil {
		return
	}

	for _, attr := range start.Attributes {
		item, found := n.Attribute(attr.Name.Local.Value)
		if !found || d.prefix != attr.Name.Prefix.Value { // 未找到或是命名空间不匹配
			continue
		}
		v := node.RealValue(item.Value)
		v.Set(reflect.New(v.Type()).Elem())

		var impl bool
		if item.CanInterface() && item.Type().Implements(attrDecoderType) {
			if err := item.Interface().(AttrDecoder).DecodeXMLAttr(d.p, attr); err != nil {
				d.error(err)
			}
			impl = true
		} else if item.CanAddr() {
			pv := item.Addr()
			if pv.CanInterface() && pv.Type().Implements(attrDecoderType) {
				if err := pv.Interface().(AttrDecoder).DecodeXMLAttr(d.p, attr); err != nil {
					d.error(err)
				}
				impl = true
			}
		}

		if !impl {
			panic(fmt.Sprintf("当前属性 %s 未实现 AttrDecoder 接口", attr.Name))
		}

		v.Addr().Interface().(attributeSetter).setAttribute(item.Usage, attr)
		if err := callSanitizer(v, d.p); err != nil { // Sanitize 在最后调用，可以确保能取到 v.Range
			d.error(err) // sanitize 错误不中断执行
		}
	}
}

func (d *decoder) decodeElements(n *node.Node) (end *EndElement, ok bool) {
	for {
		t, r, err := d.p.Token()
		if errors.Is(err, io.EOF) {
			// 应该只有 EndElement 才能返回，否则就不完整的 XML
			return nil, d.message(core.Erro, d.p.Current().Position, d.p.Current().Position, "", locale.ErrInvalidXML)
		} else if err != nil {
			return nil, d.error(err)
		}

		switch elem := t.(type) {
		case *EndElement: // 找到当前对象的结束标签
			if (elem.Name.Local.Value == n.Value.Name) && (elem.Name.Prefix.Value == d.prefix) {
				return elem, true
			}
			return nil, d.message(core.Erro, elem.Start, elem.End, n.Value.Name, locale.ErrNotFoundEndTag)
		case *CData:
			if n.CData != nil {
				copyContentValue(n.CData.Value, reflect.ValueOf(elem))
			}
		case *String:
			if n.Content != nil {
				copyContentValue(n.Content.Value, reflect.ValueOf(elem))
			}
		case *StartElement:
			item, found := n.Element(elem.Name.Local.Value)
			if !found || d.prefix != elem.Name.Prefix.Value {
				if err := d.p.endElement(elem); err != nil {
					return nil, d.error(err)
				}

				d.message(core.Warn, elem.Name.Start, elem.Name.End, elem.Name.String(), locale.ErrInvalidTag)
				break // 忽略不存在的子元素
			}
			if !d.decodeElement(elem, item) {
				return nil, false
			}
		case *Comment: // 忽略注释内容
		default:
			return nil, d.message(core.Erro, r.Start, r.End, "", locale.ErrInvalidXML)
		}
	}
}

<<<<<<< HEAD
func setContentValue(target, source reflect.Value) {
	target = node.RealValue(target)
	source = node.RealValue(source)
=======
func copyContentValue(target, source reflect.Value) {
	target = node.GetRealValue(target)
	source = node.GetRealValue(source)
>>>>>>> 71f87897

	st := source.Type()
	num := st.NumField()
	for i := 0; i < num; i++ {
		name := st.Field(i).Name
		target.FieldByName(name).
			Set(source.Field(i))
	}
}

func (d *decoder) decodeElement(start *StartElement, v *node.Value) (ok bool) {
	v.Value = node.RealValue(v.Value)
	k := v.Kind()
	switch {
	case k == reflect.Ptr, k == reflect.Func, k == reflect.Chan, k == reflect.Array, node.IsPrimitive(v.Value):
		panic(fmt.Sprintf("%s 是无效的类型", v.Value.Type()))
	case k == reflect.Slice:
		return d.decodeSlice(start, v)
	}

	end, impl, err := callDecodeXML(v.Value, d.p, start)
	if !impl {
		end = d.decode(node.New(start.Name.Local.Value, v.Value), start)
	}
	if err != nil {
		return d.error(err)
	}

	d.setTagValue(v.Value, v.Usage, start, end)
	return true
}

func (d *decoder) decodeSlice(start *StartElement, slice *node.Value) (ok bool) {
	// 不相配，表示当前元素找不到与之相配的元素，需要忽略这个元素，
	// 所以要过滤与 start 想匹配的结束符号才算结束。
	if !start.Close && (start.Name.Local.Value != slice.Name) {
		if err := d.p.endElement(start); err != nil {
			return d.error(err)
		}
	}

	elem := reflect.New(slice.Type().Elem()).Elem()
	if elem.Kind() == reflect.Ptr && elem.IsNil() {
		elem.Set(reflect.New(elem.Type().Elem()))
	}

	end, impl, err := callDecodeXML(elem, d.p, start)
	if !impl {
		if node.IsPrimitive(elem) {
			panic(fmt.Sprintf("%s:%s 必须实现 Decoder 接口", slice.Name, elem.Type()))
		}
		end = d.decode(node.New(start.Name.Local.Value, elem), start)
	}
	if err != nil {
		return d.error(err)
	}

	d.setTagValue(node.GetRealValue(elem), slice.Usage, start, end)
	slice.Value.Set(reflect.Append(slice.Value, elem))
	return true
}

// 调用 v 的 DecodeXML 接口方法
//
// 当 impl 为 true 时，err 表示的是 DecodeXML 接口返回的错误，否则 err 永远为 nil
func callDecodeXML(v reflect.Value, p *Parser, start *StartElement) (end *EndElement, impl bool, err error) {
	if v.CanInterface() && v.Type().Implements(decoderType) {
		if !start.Close {
			end, err = v.Interface().(Decoder).DecodeXML(p, start)
		}
		return end, true, err
	} else if v.CanAddr() {
		pv := v.Addr()
		if pv.CanInterface() && pv.Type().Implements(decoderType) {
			if !start.Close {
				end, err = pv.Interface().(Decoder).DecodeXML(p, start)
			}
			return end, true, err
		}
	}
	return nil, false, nil
}

<<<<<<< HEAD
// 找到与 start 相对应的结束符号位置
func findEndElement(p *Parser, start *StartElement) error {
	if start.Close {
		return nil
	}

	level := 0
	for {
		t, _, err := p.Token()
		if errors.Is(err, io.EOF) {
			return p.NewError(start.Start, start.End, start.Name.String(), locale.ErrNotFoundEndTag) // 找不到相配的结束符号
		} else if err != nil {
			return err
		}

		switch elem := t.(type) {
		case *StartElement:
			if elem.Name.Equal(start.Name) {
				level++
			}
		case *EndElement:
			if level == 0 && start.Match(elem) {
				return nil
			}
			level--
		}
	}
}

func setTagValue(v reflect.Value, usage string, p *Parser, start *StartElement, end *EndElement) error {
	v = node.RealValue(v)
	if v.Kind() != reflect.Struct {
		panic(fmt.Sprintf("无效的 kind 类型: %s:%s", v.Type(), v.Kind()))
	}
=======
func (d *decoder) setTagValue(v reflect.Value, usage string, start *StartElement, end *EndElement) {
	v.Addr().Interface().(tagSetter).setTag(usage, start, end)
>>>>>>> 71f87897

	if err := callSanitizer(v, d.p); err != nil { // Sanitize 在最后调用，可以确保能取到 v.Range
		d.error(err)
	}
<<<<<<< HEAD

	// Sanitize 在最后调用，可以保证 Sanitize 调用中可以取 v.Range 的值
	return callSanitizer(v, p)
}

func setAttributeValue(v reflect.Value, usage string, p *Parser, attr *Attribute) error {
	v = node.RealValue(v)
	if v.Kind() != reflect.Struct {
		panic(fmt.Sprintf("无效的 kind 类型: %s:%s", v.Type(), v.Kind()))
	}

	setFieldValue(v, rangeName, attr.Range)
	setFieldValue(v, usageKeyName, usage)
	setFieldValue(v, attributeNameName, attr.Name)

	return callSanitizer(v, p)
=======
>>>>>>> 71f87897
}

func callSanitizer(v reflect.Value, p *Parser) error {
	if v.CanInterface() && v.Type().Implements(sanitizerType) {
		return v.Interface().(Sanitizer).Sanitize(p)
	} else if v.CanAddr() {
		pv := v.Addr()
		if pv.CanInterface() && pv.Type().Implements(sanitizerType) {
			return pv.Interface().(Sanitizer).Sanitize(p)
		}
	}
	return nil
}<|MERGE_RESOLUTION|>--- conflicted
+++ resolved
@@ -269,15 +269,9 @@
 	}
 }
 
-<<<<<<< HEAD
-func setContentValue(target, source reflect.Value) {
+func copyContentValue(target, source reflect.Value) {
 	target = node.RealValue(target)
 	source = node.RealValue(source)
-=======
-func copyContentValue(target, source reflect.Value) {
-	target = node.GetRealValue(target)
-	source = node.GetRealValue(source)
->>>>>>> 71f87897
 
 	st := source.Type()
 	num := st.NumField()
@@ -335,7 +329,7 @@
 		return d.error(err)
 	}
 
-	d.setTagValue(node.GetRealValue(elem), slice.Usage, start, end)
+	d.setTagValue(node.RealValue(elem), slice.Usage, start, end)
 	slice.Value.Set(reflect.Append(slice.Value, elem))
 	return true
 }
@@ -361,68 +355,12 @@
 	return nil, false, nil
 }
 
-<<<<<<< HEAD
-// 找到与 start 相对应的结束符号位置
-func findEndElement(p *Parser, start *StartElement) error {
-	if start.Close {
-		return nil
-	}
-
-	level := 0
-	for {
-		t, _, err := p.Token()
-		if errors.Is(err, io.EOF) {
-			return p.NewError(start.Start, start.End, start.Name.String(), locale.ErrNotFoundEndTag) // 找不到相配的结束符号
-		} else if err != nil {
-			return err
-		}
-
-		switch elem := t.(type) {
-		case *StartElement:
-			if elem.Name.Equal(start.Name) {
-				level++
-			}
-		case *EndElement:
-			if level == 0 && start.Match(elem) {
-				return nil
-			}
-			level--
-		}
-	}
-}
-
-func setTagValue(v reflect.Value, usage string, p *Parser, start *StartElement, end *EndElement) error {
-	v = node.RealValue(v)
-	if v.Kind() != reflect.Struct {
-		panic(fmt.Sprintf("无效的 kind 类型: %s:%s", v.Type(), v.Kind()))
-	}
-=======
 func (d *decoder) setTagValue(v reflect.Value, usage string, start *StartElement, end *EndElement) {
 	v.Addr().Interface().(tagSetter).setTag(usage, start, end)
->>>>>>> 71f87897
 
 	if err := callSanitizer(v, d.p); err != nil { // Sanitize 在最后调用，可以确保能取到 v.Range
 		d.error(err)
 	}
-<<<<<<< HEAD
-
-	// Sanitize 在最后调用，可以保证 Sanitize 调用中可以取 v.Range 的值
-	return callSanitizer(v, p)
-}
-
-func setAttributeValue(v reflect.Value, usage string, p *Parser, attr *Attribute) error {
-	v = node.RealValue(v)
-	if v.Kind() != reflect.Struct {
-		panic(fmt.Sprintf("无效的 kind 类型: %s:%s", v.Type(), v.Kind()))
-	}
-
-	setFieldValue(v, rangeName, attr.Range)
-	setFieldValue(v, usageKeyName, usage)
-	setFieldValue(v, attributeNameName, attr.Name)
-
-	return callSanitizer(v, p)
-=======
->>>>>>> 71f87897
 }
 
 func callSanitizer(v reflect.Value, p *Parser) error {
