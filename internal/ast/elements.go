--- conflicted
+++ resolved
@@ -7,24 +7,6 @@
 	"github.com/caixw/apidoc/v7/internal/token"
 )
 
-<<<<<<< HEAD
-// 表示支持的各种数据类型
-const (
-	TypeNone   = "" // 空值表示不输出任何内容，仅用于 Request
-	TypeBool   = "bool"
-	TypeObject = "object"
-	TypeNumber = "number"
-	TypeString = "string"
-)
-
-// 富文本可用的类型
-const (
-	RichtextTypeHTML     = "html"
-	RichtextTypeMarkdown = "markdown"
-)
-
-=======
->>>>>>> 556d8bdf
 type (
 	// APIDoc 对应 apidoc 元素
 	APIDoc struct {
