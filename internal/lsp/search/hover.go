// SPDX-License-Identifier: MIT

package search

import (
	"reflect"
	"unicode"

	"github.com/issue9/sliceutil"

	"github.com/caixw/apidoc/v7/core"
	"github.com/caixw/apidoc/v7/internal/ast"
	"github.com/caixw/apidoc/v7/internal/lsp/protocol"
	"github.com/caixw/apidoc/v7/internal/node"
	"github.com/caixw/apidoc/v7/internal/xmlenc"
)

var baseType = reflect.TypeOf(xmlenc.Base{})

// Hover 从 doc 查找最符合 uri 和 pos 条件的元素并赋值给 hover
//
// 返回值表示是否找到了相应在的元素。
func Hover(doc *ast.APIDoc, uri core.URI, pos core.Position, hover *protocol.Hover) (ok bool) {
	setHover := func(b *xmlenc.Base) {
		hover.Range = b.Range
		hover.Contents = protocol.MarkupContent{
			Kind:  protocol.MarkupKinMarkdown,
			Value: b.Usage(),
		}
	}

	if doc.URI == uri {
		if b := usage(reflect.ValueOf(doc), pos, "APIs"); b != nil {
			setHover(b)
			ok = true
		}
	}

	for _, api := range doc.APIs {
		matched := api.URI == uri || (api.URI == "" && doc.URI == uri)
		if !matched {
			continue
		}

		if b := usage(reflect.ValueOf(api), pos); b != nil {
			setHover(b)
			return true
		}
	}

	return ok
}

// 从 v 中查找最匹配 pos 位置的元素，如果找到匹配项，还会查找其子项，是不是匹配度更高。
<<<<<<< HEAD
func usage(v reflect.Value, pos core.Position, exclude ...string) (b *token.Base) {
=======
func usage(v reflect.Value, pos core.Position, exclude ...string) (b *xmlenc.Base) {
>>>>>>> b614f30d
	v = node.RealValue(v)
	if b = getBase(v, pos); b == nil {
		return nil
	}

	// 查询 b 的子元素中是否有更精确的匹配
	t := v.Type()
	for i := 0; i < t.NumField(); i++ {
		tf := t.Field(i)
		if tf.Anonymous || // 不考虑匿名字段，因为如果匿名字段正好是 Base 实例的话，应该在函开始处已经被处理。
			unicode.IsLower(rune(tf.Name[0])) ||
			sliceutil.Count(exclude, func(i int) bool { return exclude[i] == tf.Name }) > 0 { // 需要过滤的字段
			continue
		}

		vf := node.RealValue(v.Field(i))
		if vf.Kind() == reflect.Array || vf.Kind() == reflect.Slice {
			for j := 0; j < vf.Len(); j++ {
				if b2 := usage(vf.Index(j), pos); b2 != nil {
					return b2
				}
			}
		} else {
			if b2 := usage(vf, pos); b2 != nil {
				return b2
			}
		}
	}

	return b // 没有更精确的匹配，则返回 b
}

func getBase(v reflect.Value, pos core.Position) *xmlenc.Base {
	switch {
	case v.Type() == baseType:
		if b := v.Interface().(xmlenc.Base); b.Contains(pos) && b.UsageKey != nil {
			return &b
		}
	case v.Type().Kind() == reflect.Struct:
		t := v.Type()
		for i := 0; i < t.NumField(); i++ {
			if !t.Field(i).Anonymous {
				continue
			}

			vf := node.RealValue(v.Field(i))
			if b := getBase(vf, pos); b != nil {
				return b
			}
		}
	}

	return nil
}<|MERGE_RESOLUTION|>--- conflicted
+++ resolved
@@ -52,11 +52,7 @@
 }
 
 // 从 v 中查找最匹配 pos 位置的元素，如果找到匹配项，还会查找其子项，是不是匹配度更高。
-<<<<<<< HEAD
-func usage(v reflect.Value, pos core.Position, exclude ...string) (b *token.Base) {
-=======
 func usage(v reflect.Value, pos core.Position, exclude ...string) (b *xmlenc.Base) {
->>>>>>> b614f30d
 	v = node.RealValue(v)
 	if b = getBase(v, pos); b == nil {
 		return nil
