--- conflicted
+++ resolved
@@ -7,12 +7,9 @@
 - 添加 Valid 方法，用于验证文档是否正确；
 - 为 Request 和 Param 添加了五个用于描述 XML 数据的字段；
 - 为 apidoc 元素添加 mimetype，用于指定全局可用的 mimetype 值；
-<<<<<<< HEAD
 - 为 Request 和 Param 添加 attr 字段，用于在 content-type 为 xml 的请求中表示属性。
 - 生成 mock 数据的功能；
-=======
 - 添加导出为 openapi 的功能；
->>>>>>> 69cf80e5
 
 ### Changed
 
