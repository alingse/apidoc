// Copyright 2015 by caixw, All rights reserved.
// Use of this source code is governed by a MIT
// license that can be found in the LICENSE file.

// apidoc 是一个 RESTful api 文档生成工具。
package main

import (
	"flag"
	"runtime"
	"strings"
	"time"

	"github.com/caixw/apidoc/input"
	"github.com/caixw/apidoc/logs"
	"github.com/caixw/apidoc/output"
)

<<<<<<< HEAD
const version = "1.0.42.160603"

=======
>>>>>>> 9ae8f971
const (
	// 版本号
	//
	// 版本号按照 http://semver.org/lang/zh-CN/ 中的规则，分成以下四个部分：
	// 主版本号.次版本号.修订号.修订日期
	version = "2.2.56.160601"

	// 配置文件名称。
	configFilename = ".apidoc.json"
)

const usage = `apidoc 是一个 RESTful api 文档生成工具。

参数:
 -h       显示帮助信息；
 -v       显示版本信息；
 -l       显示所有支持的语言类型；
 -g       在当前目录下创建一个默认的配置文件。

有关 apidoc 的详细信息，可访问官网：http://apidoc.site`

func main() {
	if flags() {
		return
	}

	start := time.Now() // 记录处理开始时间

	cfg, err := loadConfig()
	if err != nil {
		panic(err)
	}

	docs, err := input.Parse(cfg.Input)
	if err != nil {
		panic(err)
	}

	cfg.Output.AppVersion = version
	cfg.Output.Elapsed = time.Now().UnixNano() - start.UnixNano()
	if err = output.Render(docs, cfg.Output); err != nil {
		panic(err)
	}
}

// 处理命令行参数，若被处理，返回 true，否则返回 false。
func flags() bool {
	flag.Usage = func() { logs.Println(usage) }
	h := flag.Bool("h", false, "显示帮助信息")
	v := flag.Bool("v", false, "显示版本信息")
	l := flag.Bool("l", false, "显示所有支持的语言")
	g := flag.Bool("g", false, "在当前目录下创建一个默认的配置文件")
	flag.Parse()

	switch {
	case *h:
		flag.Usage()
		return true
	case *v:
		logs.Info("apidoc ", version, "build with", runtime.Version())
		return true
	case *l:
		langs := "[" + strings.Join(input.Langs(), ", ") + "]"
		logs.Info("目前支持以下语言：", langs)
		return true
	case *g:
		if err := genConfigFile(); err != nil {
			panic(err)
		}
		return true
	}
	return false
}<|MERGE_RESOLUTION|>--- conflicted
+++ resolved
@@ -16,11 +16,6 @@
 	"github.com/caixw/apidoc/output"
 )
 
-<<<<<<< HEAD
-const version = "1.0.42.160603"
-
-=======
->>>>>>> 9ae8f971
 const (
 	// 版本号
 	//
